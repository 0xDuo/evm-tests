use evm_jsontests::state as statetests;
use std::collections::HashMap;
use std::fs::{self, File};
use std::io::BufReader;
use std::path::PathBuf;

pub fn run(dir: &str) {
	let _ = env_logger::try_init();

	let mut dest = PathBuf::from(env!("CARGO_MANIFEST_DIR"));
	dest.push(dir);

	let repository_root = evm_jsontests::get_repository_root().unwrap();
	// Assumes `devm` is located in the folder next to this repository root
	let devm_path = repository_root
		.parent()
		.unwrap_or(&repository_root)
		.join("devm");

	for entry in fs::read_dir(dest).unwrap() {
		let entry = entry.unwrap();
		if let Some(s) = entry.file_name().to_str() {
			if s.starts_with('.') {
				continue;
			}
		}

		let path = entry.path();

		let file = File::open(path).expect("Open file failed");

		let reader = BufReader::new(file);
		let coll: HashMap<String, statetests::Test> =
			serde_json::from_reader(reader).expect("Parse test cases failed");

		for (name, test) in coll {
<<<<<<< HEAD
			statetests::test(&name, test);
=======
			statetests::test(&name, test, &devm_path);
>>>>>>> 2c57a9a2
		}
	}
}

#[test]
fn st_args_zero_one_balance() {
	run("res/ethtests/GeneralStateTests/stArgsZeroOneBalance")
}
#[test]
fn st_attack() {
	run("res/ethtests/GeneralStateTests/stAttackTest")
}
#[test]
fn st_bad_opcode() {
	run("res/ethtests/GeneralStateTests/stBadOpcode")
}
#[test]
fn st_bugs() {
	run("res/ethtests/GeneralStateTests/stBugs")
}
#[test]
fn st_call_code() {
	run("res/ethtests/GeneralStateTests/stCallCodes")
}
#[test]
fn st_call_create_call_code() {
	run("res/ethtests/GeneralStateTests/stCallCreateCallCodeTest")
}
#[test]
fn st_call_delegate_codes_call_code_homestead() {
	run("res/ethtests/GeneralStateTests/stCallDelegateCodesCallCodeHomestead")
}
#[test]
fn st_call_delegate_codes_homestead() {
	run("res/ethtests/GeneralStateTests/stCallDelegateCodesHomestead")
}
#[test]
fn st_chain_id() {
	run("res/ethtests/GeneralStateTests/stChainId")
}
#[test]
fn st_code_copy() {
	run("res/ethtests/GeneralStateTests/stCodeCopyTest")
}
#[test]
fn st_code_size_limit() {
	run("res/ethtests/GeneralStateTests/stCodeSizeLimit")
}
#[test]
#[ignore]
fn st_create2() {
	run("res/ethtests/GeneralStateTests/stCreate2")
}
#[test]
fn st_create() {
	run("res/ethtests/GeneralStateTests/stCreateTest")
}
#[test]
fn st_delegate_call_homestead() {
	run("res/ethtests/GeneralStateTests/stDelegatecallTestHomestead")
}
#[test]
fn st_eip150_single_code_gas_prices() {
	run("res/ethtests/GeneralStateTests/stEIP150singleCodeGasPrices")
}
#[test]
fn st_eip150_specific() {
	run("res/ethtests/GeneralStateTests/stEIP150Specific")
}
#[test]
fn st_eip1559() {
	run("res/ethtests/GeneralStateTests/stEIP1559")
}
#[test]
fn st_eip158_specific() {
	run("res/ethtests/GeneralStateTests/stEIP158Specific")
}
#[test]
fn st_eip2930() {
	run("res/ethtests/GeneralStateTests/stEIP2930")
}
#[test]
fn st_example() {
	run("res/ethtests/GeneralStateTests/stExample")
}
#[test]
fn st_ext_code_hash() {
	run("res/ethtests/GeneralStateTests/stExtCodeHash")
}
#[test]
fn st_homestead_specific() {
	run("res/ethtests/GeneralStateTests/stHomesteadSpecific")
}
#[test]
fn st_init_code() {
	run("res/ethtests/GeneralStateTests/stInitCodeTest")
}
#[test]
fn st_log() {
	run("res/ethtests/GeneralStateTests/stLogTests")
}
#[test]
fn st_mem_expanding_eip_150_calls() {
	run("res/ethtests/GeneralStateTests/stMemExpandingEIP150Calls")
}
#[test]
fn st_memory_stress() {
	run("res/ethtests/GeneralStateTests/stMemoryStressTest")
}
#[test]
fn st_memory() {
	run("res/ethtests/GeneralStateTests/stMemoryTest")
}
#[test]
fn st_non_zero_calls() {
	run("res/ethtests/GeneralStateTests/stNonZeroCallsTest")
}
#[test]
fn st_precompiled_contracts() {
	run("res/ethtests/GeneralStateTests/stPreCompiledContracts")
}
#[test]
#[ignore]
fn st_precompiled_contracts2() {
	run("res/ethtests/GeneralStateTests/stPreCompiledContracts2")
}
#[test]
#[ignore]
fn st_quadratic_complexity() {
	run("res/ethtests/GeneralStateTests/stQuadraticComplexityTest")
}
#[test]
fn st_random() {
	run("res/ethtests/GeneralStateTests/stRandom")
}
#[test]
fn st_random2() {
	run("res/ethtests/GeneralStateTests/stRandom2")
}
#[test]
fn st_recursive_create() {
	run("res/ethtests/GeneralStateTests/stRecursiveCreate")
}
#[test]
fn st_refund() {
	run("res/ethtests/GeneralStateTests/stRefundTest")
}
#[test]
fn st_return_data() {
	run("res/ethtests/GeneralStateTests/stReturnDataTest")
}
#[test]
#[ignore]
fn st_revert() {
	run("res/ethtests/GeneralStateTests/stRevertTest")
}
#[test]
fn st_self_balance() {
	run("res/ethtests/GeneralStateTests/stSelfBalance")
}
#[test]
fn st_shift() {
	run("res/ethtests/GeneralStateTests/stShift")
}
#[test]
fn st_sload() {
	run("res/ethtests/GeneralStateTests/stSLoadTest")
}
#[test]
fn st_solidity() {
	run("res/ethtests/GeneralStateTests/stSolidityTest")
}
#[test]
#[ignore]
fn st_special() {
	run("res/ethtests/GeneralStateTests/stSpecialTest")
}
// Some of the collison test in sstore conflicts with evm's internal
// handlings. Those situations will never happen on a production chain (an empty
// account with storage values), so we can safely ignore them.
#[test]
#[ignore]
fn st_sstore() {
	run("res/ethtests/GeneralStateTests/stSStoreTest")
}
#[test]
fn st_stack() {
	run("res/ethtests/GeneralStateTests/stStackTests")
}
#[test]
#[ignore]
fn st_static_call() {
	run("res/ethtests/GeneralStateTests/stStaticCall")
}
#[test]
fn st_system_operations() {
	run("res/ethtests/GeneralStateTests/stSystemOperationsTest")
}
#[test]
fn st_transaction() {
	run("res/ethtests/GeneralStateTests/stTransactionTest")
}
#[test]
fn st_transition() {
	run("res/ethtests/GeneralStateTests/stTransitionTest")
}
#[test]
fn st_wallet() {
	run("res/ethtests/GeneralStateTests/stWalletTest")
}
#[test]
fn st_zero_calls_revert() {
	run("res/ethtests/GeneralStateTests/stZeroCallsRevert");
}
#[test]
fn st_zero_calls() {
	run("res/ethtests/GeneralStateTests/stZeroCallsTest")
}
#[test]
fn st_zero_knowledge() {
	run("res/ethtests/GeneralStateTests/stZeroKnowledge")
}
#[test]
fn st_zero_knowledge2() {
	run("res/ethtests/GeneralStateTests/stZeroKnowledge2")
}<|MERGE_RESOLUTION|>--- conflicted
+++ resolved
@@ -34,11 +34,7 @@
 			serde_json::from_reader(reader).expect("Parse test cases failed");
 
 		for (name, test) in coll {
-<<<<<<< HEAD
-			statetests::test(&name, test);
-=======
 			statetests::test(&name, test, &devm_path);
->>>>>>> 2c57a9a2
 		}
 	}
 }
